#!/usr/bin/env python
# -*- coding: utf-8 -*-
#
# Copyright (C) 2018 Phonexia
# Author: Jan Profant <jan.profant@phonexia.com>
# All Rights Reserved

from distutils.core import setup
import glob
import os
from setuptools.command.install import install
from setuptools.command.develop import develop
from setuptools import find_packages
import tempfile
import zipfile

MODELS_DIR = 'VBx/models'
MODELS = ['ResNet101_8kHz', 'ResNet101_16kHz']


def install_scripts(directory):
    """Call cmd commands to install extra software/repositories.

    Args:
        directory (str): path
    """
    # unpack multiple zip files into .pth file
    for model in MODELS:
        temp_zip = tempfile.NamedTemporaryFile(delete=False)
        nnet_dir = os.path.join(MODELS_DIR, model, 'nnet')
        assert os.path.isdir(nnet_dir), f'{nnet_dir} does not exist.'

        for zip_part in sorted(glob.glob(f'{os.path.join(nnet_dir, "*.pth.zip.part*")}')):
            with open(zip_part, 'rb') as f:
                temp_zip.write(f.read())

        with zipfile.ZipFile(temp_zip, 'r') as fzip:
            fzip.printdir()
            fzip.extractall(path=nnet_dir)


class PostDevelopCommand(develop):
    """Post-installation for development mode."""
    def run(self):
        develop.run(self)
        self.execute(install_scripts, (self.egg_path,), msg='Running post install scripts')


class PostInstallCommand(install):
    """Post-installation for installation mode."""
    def run(self):
        install.run(self)
        self.execute(install_scripts, (self.install_lib,), msg='Running post install scripts')


setup(
    name='VBx',
    version='1.1',
    packages=find_packages(),
    url='https://github.com/fnlandini/VBx_dev',
    install_requires=[
<<<<<<< HEAD
        'numpy',
        'scipy',
        'sklearn',
        'numexpr',
        'h5py',
        'fastcluster'
        'onnxruntime',
        'soundfile',
=======
        'numpy==1.19.4',
        'scipy==1.4.1',
        'sklearn==0.20.3',
        'numexpr==2.6.9',
        'h5py==2.9.0',
        'onnxruntime==1.4.0',
        'soundfile==0.10.3',
>>>>>>> 87cdad05
        'torch==1.6.0',
        'kaldi_io',
        'tabulate==0.8.6',
        'intervaltree'
    ],
    dependency_links=[],
    license='Apache License, Version 2.0',
    cmdclass={'install': PostInstallCommand, 'develop': PostDevelopCommand}
)<|MERGE_RESOLUTION|>--- conflicted
+++ resolved
@@ -59,24 +59,14 @@
     packages=find_packages(),
     url='https://github.com/fnlandini/VBx_dev',
     install_requires=[
-<<<<<<< HEAD
-        'numpy',
-        'scipy',
-        'sklearn',
-        'numexpr',
-        'h5py',
-        'fastcluster'
-        'onnxruntime',
-        'soundfile',
-=======
         'numpy==1.19.4',
         'scipy==1.4.1',
         'sklearn==0.20.3',
         'numexpr==2.6.9',
         'h5py==2.9.0',
+        'fastcluster==1.2.4',
         'onnxruntime==1.4.0',
         'soundfile==0.10.3',
->>>>>>> 87cdad05
         'torch==1.6.0',
         'kaldi_io',
         'tabulate==0.8.6',
